package merkle

import (
	"crypto/sha256"
	"encoding/hex"
	"io"
	"os"
	"testing"

	"golang.org/x/crypto/sha3"
)

func TestMerkleRoot(t *testing.T) {
	cases := []struct {
		input   [][]byte
		wantHex string
	}{
		{nil, "a7ffc6f8bf1ed76651c14756a061d662f580ff4de43b49fa82d80a4b80f8434a"},
		{[][]byte{{1}}, "76ab70dc46775b641a8e71507b07145aed11ae5efc0baa94ac06876af2b3bf5c"},
		{[][]byte{{1}, {2}}, "1dad5e07e988e0e446e2cce0b77d2ea44a1801efea272d2e2bc374037a5bc1a8"},
		{[][]byte{{1}, {2}, {3}}, "4f554b3aea550c2f7a86917c8c02a0ee842a813fadec1f4c87569cff27bccd14"},
		{[][]byte{{1}, {2}, {3}, {4}}, "c39898712f54df7e2ace99e3829c100c1aaff45c65312a674ba9e24b37c46bf4"},
		{[][]byte{{1}, {2}, {3}, {4}, {5}}, "49b61513bcc94c883a410c372f7dfa93456aed3c3c23223b0e5962bc44954c92"},
		{[][]byte{{1}, {2}, {3}, {4}, {5}, {6}}, "61811c47bfd7e41e52cd7421ec9b4d39ceac28fabdfc6a45f74eb36e173fd1b2"},
		{[][]byte{{1}, {2}, {3}, {4}, {5}, {6}, {7}}, "dd2545905846f83c3265ca731c2789235f349ac2c3a2b3ab07fcd3cffb498b0d"},
	}

	for _, c := range cases {
		m := NewTree(sha3.New256())
		for _, inp := range c.input {
			m.Add(inp)
		}
		got := m.Root()
		gotHex := hex.EncodeToString(got[:])
		if gotHex != c.wantHex {
			t.Errorf("on input %v, got %s, want %s", c.input, gotHex, c.wantHex)
		}
	}
}

func TestText(t *testing.T) {
	f, err := os.Open("testdata/udhr.txt")
	if err != nil {
		t.Fatal(err)
	}
	defer f.Close()

	const chunksize = 256

<<<<<<< HEAD
	tree := NewTree(sha256.New)
=======
	tree := NewTree(sha256.New())
>>>>>>> 65e6e302
	hasher := sha256.New()
	var frontier Frontier

	for {
		var buf [chunksize]byte
		n, err := io.ReadFull(f, buf[:])
		if err == io.EOF {
			// "The error is EOF only if no bytes were read."
			break
		}
		if err != nil && err != io.ErrUnexpectedEOF {
			t.Fatal(err)
		}
		tree.Add(buf[:n])
<<<<<<< HEAD
		leafhash := LeafHash(hasher, buf[:n])
		frontier.Exclude(leafhash)
=======
		frontier.Exclude(LeafHash(hasher, nil, buf[:n]))
>>>>>>> 65e6e302
	}

	const treeWantHex = "8acc3ef309961457bde157842e2a9d7b403294c30172b497372c19acecc622e5"
	treeRoot := tree.Root()
	treeRootHex := hex.EncodeToString(treeRoot[:])
	if treeRootHex != treeWantHex {
		t.Errorf("merkle tree: got %s, want %s", treeRootHex, treeWantHex)
	}

<<<<<<< HEAD
	const frontierWantHex = "1636797e538ff92e187c9028d648bdf0d13acc9196953960022de3382fb53cae"
	frontierRoot := frontier.MerkleRoot(sha256.New)
	frontierRootHex := hex.EncodeToString(frontierRoot)
=======
	const frontierWantHex = "d94a741e17fbec53260720e4e1411578f826036755d34cf060e6291f0d3d3439"
	frontierRoot := frontier.MerkleRoot(sha256.New())
	frontierRootHex := hex.EncodeToString(frontierRoot[:])
>>>>>>> 65e6e302
	if frontierRootHex != frontierWantHex {
		t.Errorf("frontier: got %s, want %s", frontierRootHex, frontierWantHex)
	}
}

func BenchmarkTextMerkleTree(b *testing.B) {
	for i := 0; i < b.N; i++ {
		func() {
			f, err := os.Open("testdata/udhr.txt")
			if err != nil {
				b.Fatal(err)
			}
			defer f.Close()

			const chunksize = 256
			tree := NewTree(sha256.New())
			for {
				var buf [chunksize]byte
				n, err := io.ReadFull(f, buf[:])
				if err == io.EOF {
					// "The error is EOF only if no bytes were read."
					break
				}
				if err != nil && err != io.ErrUnexpectedEOF {
					b.Fatal(err)
				}
				tree.Add(buf[:n])
			}
			tree.Root()
		}()
	}
}

// Note: experimenting with different implementations of Frontier
// tiers produced the following benchmark results:
//   - when tiers are map[byte]*tier
//     BenchmarkTextFrontier takes 1,425,624 ns/op
//     BenchmarkTextFrontierMerkleRoot takes 4,513,747,117 ns/op
//   - when tiers are [256]*tier
//     BenchmarkTextFrontier takes 10,330,605 ns/op
//     BenchmarkTextFrontierMerkleRoot takes 4,358,089,679 ns/op
//   - when tiers are zerotiers, unitiers, and slicetiers
//     BenchmarkTextFrontier takes 443,292 ns/op (!!)
//     BenchmarkTextFrontierMerkleRoot takes 4,593,492,209 ns/op
func BenchmarkTextFrontier(b *testing.B) {
	for i := 0; i < b.N; i++ {
		func() {
			f, err := os.Open("testdata/udhr.txt")
			if err != nil {
				b.Fatal(err)
			}
			defer f.Close()

			const chunksize = 256
			var frontier Frontier
			for {
				var buf [chunksize]byte
				n, err := io.ReadFull(f, buf[:])
				if err == io.EOF {
					// "The error is EOF only if no bytes were read."
					break
				}
				if err != nil && err != io.ErrUnexpectedEOF {
					b.Fatal(err)
				}
				frontier.Exclude(buf[:n])
			}
		}()
	}
}

func BenchmarkTextFrontierMerkleRoot(b *testing.B) {
	for i := 0; i < b.N; i++ {
		func() {
			f, err := os.Open("testdata/udhr.txt")
			if err != nil {
				b.Fatal(err)
			}
			defer f.Close()

			const chunksize = 256
			var frontier Frontier
			for {
				var buf [chunksize]byte
				n, err := io.ReadFull(f, buf[:])
				if err == io.EOF {
					// "The error is EOF only if no bytes were read."
					break
				}
				if err != nil && err != io.ErrUnexpectedEOF {
					b.Fatal(err)
				}
				frontier.Exclude(buf[:n])
			}
			frontier.MerkleRoot(sha256.New())
		}()
	}
}<|MERGE_RESOLUTION|>--- conflicted
+++ resolved
@@ -47,11 +47,7 @@
 
 	const chunksize = 256
 
-<<<<<<< HEAD
-	tree := NewTree(sha256.New)
-=======
 	tree := NewTree(sha256.New())
->>>>>>> 65e6e302
 	hasher := sha256.New()
 	var frontier Frontier
 
@@ -66,30 +62,19 @@
 			t.Fatal(err)
 		}
 		tree.Add(buf[:n])
-<<<<<<< HEAD
-		leafhash := LeafHash(hasher, buf[:n])
-		frontier.Exclude(leafhash)
-=======
 		frontier.Exclude(LeafHash(hasher, nil, buf[:n]))
->>>>>>> 65e6e302
 	}
 
 	const treeWantHex = "8acc3ef309961457bde157842e2a9d7b403294c30172b497372c19acecc622e5"
 	treeRoot := tree.Root()
-	treeRootHex := hex.EncodeToString(treeRoot[:])
+	treeRootHex := hex.EncodeToString(treeRoot)
 	if treeRootHex != treeWantHex {
 		t.Errorf("merkle tree: got %s, want %s", treeRootHex, treeWantHex)
 	}
 
-<<<<<<< HEAD
-	const frontierWantHex = "1636797e538ff92e187c9028d648bdf0d13acc9196953960022de3382fb53cae"
-	frontierRoot := frontier.MerkleRoot(sha256.New)
-	frontierRootHex := hex.EncodeToString(frontierRoot)
-=======
 	const frontierWantHex = "d94a741e17fbec53260720e4e1411578f826036755d34cf060e6291f0d3d3439"
 	frontierRoot := frontier.MerkleRoot(sha256.New())
-	frontierRootHex := hex.EncodeToString(frontierRoot[:])
->>>>>>> 65e6e302
+	frontierRootHex := hex.EncodeToString(frontierRoot)
 	if frontierRootHex != frontierWantHex {
 		t.Errorf("frontier: got %s, want %s", frontierRootHex, frontierWantHex)
 	}
@@ -123,17 +108,6 @@
 	}
 }
 
-// Note: experimenting with different implementations of Frontier
-// tiers produced the following benchmark results:
-//   - when tiers are map[byte]*tier
-//     BenchmarkTextFrontier takes 1,425,624 ns/op
-//     BenchmarkTextFrontierMerkleRoot takes 4,513,747,117 ns/op
-//   - when tiers are [256]*tier
-//     BenchmarkTextFrontier takes 10,330,605 ns/op
-//     BenchmarkTextFrontierMerkleRoot takes 4,358,089,679 ns/op
-//   - when tiers are zerotiers, unitiers, and slicetiers
-//     BenchmarkTextFrontier takes 443,292 ns/op (!!)
-//     BenchmarkTextFrontierMerkleRoot takes 4,593,492,209 ns/op
 func BenchmarkTextFrontier(b *testing.B) {
 	for i := 0; i < b.N; i++ {
 		func() {
